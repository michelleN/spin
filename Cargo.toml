[package]
name = "spin-cli"
version = { workspace = true }
authors = { workspace = true }
edition = { workspace = true }
license = "Apache-2.0 WITH LLVM-exception"
rust-version = "1.67"

[workspace.package]
version = "1.5.0-pre0"
authors = ["Fermyon Engineering <engineering@fermyon.com>"]
edition = "2021"

[dependencies]
anyhow = "1.0"
async-trait = "0.1"
bindle = { workspace = true }
bytes = "1.1"
chrono = "0.4"
clap = { version = "3.2.24", features = ["derive", "env"] }
comfy-table = "5.0"
ctrlc = { version = "3.2", features = ["termination"] }
dialoguer = "0.10"
dirs = "4.0"
dunce = "1.0"
futures = "0.3"
glob = "0.3.1"
hippo-openapi = "0.10"
hippo = { git = "https://github.com/deislabs/hippo-cli", tag = "v0.16.1" }
indicatif = "0.17.3"
is-terminal = "0.4"
lazy_static = "1.4.0"
levenshtein = "1.0.5"
nix = { version = "0.24", features = ["signal"] }
outbound-http = { path = "crates/outbound-http" }
outbound-redis = { path = "crates/outbound-redis" }
spin-key-value = { path = "crates/key-value" }
spin-key-value-sqlite = { path = "crates/key-value-sqlite" }
path-absolutize = "3.0.11"
rand = "0.8"
regex = "1.5.5"
reqwest = { version = "0.11", features = ["stream"] }
rpassword = "7.0"
semver = "1.0"
serde = { version = "1.0", features = ["derive"] }
serde_json = "1.0.82"
sha2 = "0.10.2"
terminal = { path = "crates/terminal" }
spin-app = { path = "crates/app" }
spin-bindle = { path = "crates/bindle" }
spin-build = { path = "crates/build" }
spin-common = { path = "crates/common" }
spin-config = { path = "crates/config" }
spin-doctor = { path = "crates/doctor" }
spin-http = { path = "crates/http" }
spin-trigger-http = { path = "crates/trigger-http" }
spin-loader = { path = "crates/loader" }
spin-manifest = { path = "crates/manifest" }
spin-oci = { path = "crates/oci" }
spin-plugins = { path = "crates/plugins" }
spin-redis-engine = { path = "crates/redis" }
spin-templates = { path = "crates/templates" }
spin-trigger = { path = "crates/trigger" }
tempfile = "3.8.0"
tokio = { version = "1.23", features = ["full"] }
toml = "0.6"
tracing = { workspace = true }
tracing-subscriber = { version = "0.3.7", features = ["env-filter"] }
url = "2.2.2"
uuid = { version = "^1.0", features = ["v4"] }
wasmtime = { workspace = true }
watchexec = { git = "https://github.com/watchexec/watchexec.git", rev = "8e91d26ef6400c1e60b32a8314cbb144fa33f288" }
subprocess = "0.2.9"

[target.'cfg(target_os = "linux")'.dependencies]
# This needs to be an explicit dependency to enable
# '--features openssl/vendored', which is used for Linux releases.
openssl = { version = "0.10" }

[dev-dependencies]
hyper = { version = "0.14", features = ["full"] }
sha2 = "0.10.1"
which = "4.2.5"
e2e-testing = { path = "crates/e2e-testing" }

[build-dependencies]
cargo-target-dep = { git = "https://github.com/fermyon/cargo-target-dep", rev = "b7b1989fe0984c0f7c4966398304c6538e52fe49" }
vergen = { version = "^8.2.1", default-features = false, features = [
  "build",
  "git",
  "gitcl",
  "cargo",
] }

[features]
default = []
e2e-tests = []
outbound-redis-tests = []
config-provider-tests = []
outbound-pg-tests = []
outbound-mysql-tests = []

[workspace]
members = [
  "crates/*",
  "sdk/rust",
  "sdk/rust/macro",
]

[workspace.dependencies]
tracing = { version = "0.1", features = ["log"] }
<<<<<<< HEAD
wasi-cap-std-sync = "3.0.0"
wasi-common = "3.0.0"
wasmtime = { version = "3.0.0", features = ["pooling-allocator"] }
wasmtime-wasi = { version = "3.0.0", features = ["tokio"] }
=======
wasmtime-wasi = { version = "10.0.1", features = ["tokio"] }
wasi-common-preview1 = { package = "wasi-common", version = "10.0.1" }
wasmtime = { version = "10.0.1", features = ["component-model"] }
spin-componentize = { git = "https://github.com/fermyon/spin-componentize", rev = "3653d24ee95b4efcc39de52b5c988b435f87712a" }
>>>>>>> 16dd1339

[workspace.dependencies.bindle]
git = "https://github.com/fermyon/bindle"
tag = "v0.8.2"
default-features = false
features = ["client"]

[[bin]]
name = "spin"
path = "src/bin/spin.rs"<|MERGE_RESOLUTION|>--- conflicted
+++ resolved
@@ -109,17 +109,10 @@
 
 [workspace.dependencies]
 tracing = { version = "0.1", features = ["log"] }
-<<<<<<< HEAD
-wasi-cap-std-sync = "3.0.0"
-wasi-common = "3.0.0"
-wasmtime = { version = "3.0.0", features = ["pooling-allocator"] }
-wasmtime-wasi = { version = "3.0.0", features = ["tokio"] }
-=======
 wasmtime-wasi = { version = "10.0.1", features = ["tokio"] }
 wasi-common-preview1 = { package = "wasi-common", version = "10.0.1" }
 wasmtime = { version = "10.0.1", features = ["component-model"] }
 spin-componentize = { git = "https://github.com/fermyon/spin-componentize", rev = "3653d24ee95b4efcc39de52b5c988b435f87712a" }
->>>>>>> 16dd1339
 
 [workspace.dependencies.bindle]
 git = "https://github.com/fermyon/bindle"
